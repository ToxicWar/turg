import json
import attr
from aiohttp import web, WSMsgType
from aiohttp.web import WebSocketResponse

from turg.logger import getLogger
from turg.models import get_voxels, verify_payload, store_voxel, Voxel

logger = getLogger()


class WebSocket(web.View):
    async def get(self):
        ws = WebSocketResponse()
        await ws.prepare(self.request)

        self.request.app['websockets'].append(ws)

        async for msg in ws:
            logger.info("MSG: %s", msg)
            if msg.tp == WSMsgType.text:
                if msg.data == 'close':
                    logger.info("Close ws connection")
                    await ws.close()
                else:
                    try:
                        data = json.loads(msg.data)
                    except:
                        pass
                    else:
                        logger.info("Got request: %s", data)
                        await process_request(data, ws, self.request.app)

            elif msg.tp == WSMsgType.error:
                logger.exception("Got ws error %s", id(ws))

        self.request.app['websockets'].remove(ws)

        return ws


def factory(app):
    return {
        'method': 'GET',
        'path': '/v1/ws/',
        'handler': WebSocket,
        'expect_handler': web.Request.json,
    }


async def process_request(data, ws, app):
    if not isinstance(data, dict) or 'type' not in data or 'args' not in data:
        return {'error': {'message': {'Method and args required'}}}

    _id = data.get('id', None)
    _type = data['type'].lower()
    args = data['args']
    meta = {'id': _id, 'type': _type}

    if _type == 'range':
        await retrieve(args, ws, app, meta)
    elif _type == 'update':
        await place(args, ws, app, meta)
    elif _type == 'user':
        await broadcast(args, app, meta)
    else:
        await ws.send_json({
            'error': {'message': {'Unknown method or no method specified'}},
            'meta': meta,
        })


async def retrieve(args, ws, app, meta):
    x, y, r = args.get('x', 0), args.get('y', 0), args.get('range', 25)
    voxels = await get_voxels(x, y, r, app['db'])
    await ws.send_json({'data': voxels, 'meta': meta})


async def place(args, ws, app, meta):
    args.pop('capturable', None)
    if not verify_payload(args):
        return await ws.send_json({
            'error': {'message': 'Invalid payload'},
            'meta': meta,
        })

    voxel = Voxel(**args)

    try:
        await store_voxel(voxel, app['db'])
    except ValueError as e:
        res = {'error': {'message': str(e)},
                'meta': meta,
                }
        if e.args and isinstance(e.args[0], dict):
            res['error'] = e.args[0]
        return await ws.send_json(res)
    else:
        return await broadcast(voxel, app, meta)


<<<<<<< HEAD
async def broadcast(voxel, app, meta):
    data = attr.asdict(voxel)
    data.pop('updated', None)
    if not data.get('capturable'):
        data.pop('capturable', None)
=======
async def broadcast(data, app, meta):
    if not isinstance(data, dict):
        data = attr.asdict(data)
        data.pop('updated', None)

>>>>>>> e21bce57
    for ws in app['websockets']:
        try:
            await ws.send_json({'data': data, 'meta': meta})
            logger.info("Broadcast data %s for %s", meta['id'], id(ws))
        except:
            logger.exception("Failed to send update to socket %s", id(ws))


def in_range(voxel, position):
    x, y, r = position.get('x', 0), position.get('y', 0), position.get('range', 25)
    x_in_range = x - r < voxel.x < x + r
    y_in_range = y - r < voxel.y < y + r

    return x_in_range and y_in_range<|MERGE_RESOLUTION|>--- conflicted
+++ resolved
@@ -99,19 +99,13 @@
         return await broadcast(voxel, app, meta)
 
 
-<<<<<<< HEAD
-async def broadcast(voxel, app, meta):
-    data = attr.asdict(voxel)
-    data.pop('updated', None)
-    if not data.get('capturable'):
-        data.pop('capturable', None)
-=======
 async def broadcast(data, app, meta):
     if not isinstance(data, dict):
         data = attr.asdict(data)
         data.pop('updated', None)
+        if not data.get('capturable'):
+            data.pop('capturable', None)
 
->>>>>>> e21bce57
     for ws in app['websockets']:
         try:
             await ws.send_json({'data': data, 'meta': meta})
