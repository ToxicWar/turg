--- conflicted
+++ resolved
@@ -30,11 +30,8 @@
     app['db_client'] = client
     app['db'] = client.get_default_database()  # defined in mongodb_uri
     app['websockets'] = []
-<<<<<<< HEAD
+    app['players'] = {}
     await app['db'].data.create_index([('x', ASCENDING), ('y', ASCENDING)])
-=======
-    app['players'] = {}
->>>>>>> ba19ecc9
 
 
 async def on_shutdown(app):
